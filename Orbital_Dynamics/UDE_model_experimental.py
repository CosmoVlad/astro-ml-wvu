# ---
# jupyter:
#   jupytext:
#     formats: ipynb,py:percent
#     text_representation:
#       extension: .py
#       format_name: percent
#       format_version: '1.3'
#       jupytext_version: 1.16.5
#   kernelspec:
#     display_name: Python 3 (ipykernel)
#     language: python
#     name: python3
# ---

# %% [markdown]
# Here we will start reproducing the paper [arXiv: 2102.12695](https://arxiv.org/pdf/2102.12695) on learning the GR orbital dynamics from gravitational-wave signal.

# %%
import numpy as np
import scipy
import matplotlib.pyplot as plt

import tensorflow as tf
from tensorflow import keras
from tensorflow.keras import layers

MEDIUM_SIZE = 18
BIGGER_SIZE = 22

plt.rcdefaults()

#plt.rc('font',**{'family':'serif','serif':['Times']})
#plt.rc('text', usetex=True)

plt.rc('font', size=BIGGER_SIZE)          # controls default text sizes
plt.rc('axes', titlesize=BIGGER_SIZE)     # fontsize of the axes title
plt.rc('axes', labelsize=BIGGER_SIZE)    # fontsize of the x and y labels
plt.rc('xtick', labelsize=BIGGER_SIZE)    # fontsize of the tick labels
plt.rc('ytick', labelsize=BIGGER_SIZE)    # fontsize of the tick labels
plt.rc('legend', fontsize=MEDIUM_SIZE)    # legend fontsize
plt.rc('figure', titlesize=BIGGER_SIZE)  # fontsize of the figure title


# %matplotlib inline

# %%
fig,ax = plt.subplots(ncols=1, nrows=1, figsize=(6,4))

ax.grid(True,linestyle=':',linewidth='1.')
ax.xaxis.set_ticks_position('both')
ax.yaxis.set_ticks_position('both')
ax.tick_params('both',length=3,width=0.5,which='both',direction = 'in',pad=10)

ax.set_xlabel('$x$')
ax.set_ylabel('$y$')

fig.tight_layout()
fig.savefig('test.pdf')

# %% [markdown]
# ## Paper summary
#
# ### Flowchart
#
# ![image](./arXiv210212695/Flowchart2.png)
#
# ### Equations
#
# #### Eqs. (5)
# \begin{eqnarray}
# 	\dot \phi
# 	&=&
# 	\frac{(1+e\cos(\chi))^2}{Mp^{3/2}}
# 	\left(
# 		1 + \mathcal{F}_1(\cos(\chi),p,e)
# 	\right),\\
# 	\dot \chi
# 	&=&
# 	\frac{(1+e\cos(\chi))^2}{Mp^{3/2}}
# 	\left(
# 		1 + \mathcal{F}_2(\cos(\chi),p,e)
# 	\right),\\
# 	\dot p
# 	&=&
# 	\mathcal{F}_3(p,e), \\
# 	\dot e
# 	&=&
# 	\mathcal{F}_4(p,e),
# \end{eqnarray}
# with $\mathbf{x}(0) = (\phi_0,\chi_0,p_0,e_0)$.
#
# #### Eqs. (7)
# \begin{eqnarray}
#     r(t) &=& p(t) M / (1+e(t) \cos\chi(t)) \,, \\
# 	\mathbf{r}_1(t)
# 	&=&
# 	\frac{r(t) m_2}{M}\left(\cos(\phi(t)),\sin(\phi(t)), 0 \right) \,,
# 	\\	
#     \mathbf{r}_2(t)
# 	&=&
# 	-\frac{r(t) m_1}{M}\left(\cos(\phi(t)),\sin(\phi(t)), 0 \right) 
# 	\,.
# \end{eqnarray}
#
# #### Eqs. (8)
# $$
# h^{22}(t) =\dfrac{1}{r}\sqrt{\dfrac{4\pi}{5}}\left(\ddot{\mathcal{I}}_{xx}
# - 2 i\ddot{\mathcal{I}}_{xy}-\ddot{\mathcal{I}}_{yy}\right)\,
# $$
#
# #### Eqs. (A10) and (A11)
# $$
# {\mathcal{I}}^{ab} 
# = I^{ab} - \frac{1}{3} \delta^{ab}\delta_{cd}I^{cd} \,,
# $$
# $\delta^{ab}$ is the Kronecker delta. 
#
# \begin{eqnarray}
# 	I^{xx} & =& \int d^3x \rho x^2 = m_1 x_1(t)^2 + m_2 x_2(t)^2  \,, \\	
#     I^{yy} & =& \int d^3x \rho y^2 = m_1 y_1(t)^2 + m_2 y_2(t)^2 \,, \\
# 	I^{xy} & =& \int d^3x \rho xy = m_1 x_1(t)y_1(t) + m_2 x_2(t)y_2(t) \,,
# \end{eqnarray}
# and by symmetry $I^{xy} = I^{yx}$.
#
# #### Eq. (9)
# \begin{equation}
# 	\mathcal{J}(\mathbf{x})
# 	=
# 	\langle J(\mathbf{x},\cdot) \rangle
# 						=
# 	\frac{1}{T}
# 	\int_{0}^{T}
# 			J(\mathbf{x},t)
# 	\,
# 	\mathrm{d}t
# 	,
# \end{equation}
# where $J(\mathbf{x},t) = \sum_{k} \big( w_k - w(t) \big)^2\delta(t-t_k)$
# and bracket notation, $\langle \cdot \rangle$, denotes 
# denotes averaging over the time interval.

# %%
"""Defines neural network layers for a Universal Differential Equation (UDE) model.

This module contains:
    - Fblock: A feedforward block with three dense layers.
    - UDEcell: A neural network-based ODE solver.
    - UDE: A full neural network-based differential equation solver.
"""

from typing import List

#Todo: compile the documentation to create a github.io page for the repo!
class Fblock(keras.layers.Layer):
    """Feedforward block with three dense layers."""

    def __init__(self, units_list: List[int]) -> None:
        """Initializes the Fblock layer.

        Args:
            units_list (List[int]): List of three integers specifying the number of units in each dense layer.
        """
        super().__init__()
        if len(units_list) != 3:
            raise ValueError("units_list must have exactly three elements.")
        self.dense1 = layers.Dense(units_list[0], activation='tanh')
        self.dense2 = layers.Dense(units_list[1], activation='tanh')
        self.dense3 = layers.Dense(units_list[2], activation='tanh')

    def call(self, input_tensor: tf.Tensor, training: bool = False) -> tf.Tensor:
        """Forward pass for the Fblock layer.

        Args:
            input_tensor (tf.Tensor): Input tensor.
            training (bool, optional): Whether in training mode. Defaults to False.

        Returns:
            tf.Tensor: Output tensor after passing through the three dense layers.
        """
        x = self.dense1(input_tensor)
        x = self.dense2(x)
        x = self.dense3(x)
        x0 , x1 = tf.unstack(x,axis = -1)
        x2 = tf.zeros_like(x0)
        if x0.shape != x2.shape:
            print(x)
            print(x0)
            print(x2)
        return tf.transpose(tf.convert_to_tensor([x1,x1,x2,x2]))
        #return x
        

class UDEcell(keras.layers.Layer):
    """Runge-Kutta single-step evolver for neural network-based ODEs."""

    def __init__(self, partial_units_list: List[int], timestep: float, q: float) -> None:
        """Initializes the UDEcell layer.

        Args:
            partial_units_list (List[int]): List of integers specifying the hidden layer sizes.
            timestep (float): Time step for numerical integration.
            q (float): Mass ratio of the system.
        """
        super().__init__()
        self.timestep = timestep
        self.partial_units_list = partial_units_list
        self.q = q

    def build(self, input_shape: tf.TensorShape) -> None:
        """Builds the Fblock using the input shape.

        Args:
            input_shape (tf.TensorShape): Shape of the input tensor.
        """
        #testing purely to evolve chi and phi
        units_list = [*self.partial_units_list, 2]
        #units_list = [*self.partial_units_list, 4]
        self.fblock = Fblock(units_list)

    def call(self, input_tensor: tf.Tensor, training: bool = False) -> tf.Tensor:
        """Forward pass for UDEcell using a Runge-Kutta solver.

        Args:
            input_tensor (tf.Tensor): Input batch of primitive variables.
            training (bool, optional): Whether in training mode. Defaults to False.

        Returns:
            tf.Tensor: Batch of primitive variables numerically evolved by one timestep.
        """
        
        k1 = self.fiducial_rhs(input_tensor)
        k2 = self.fiducial_rhs(input_tensor + self.timestep * k1 / 2.0)
        k3 = self.fiducial_rhs(input_tensor + self.timestep * k2 / 2.0)
        k4 = self.fiducial_rhs(input_tensor + self.timestep * k3)
        dy = self.timestep / 6.0 * (k1 + 2 * k2 + 2 * k3 + k4)

        k1 = self.q*self.fblock(input_tensor)
        k2 = self.q*self.fblock(input_tensor + self.timestep * k1 / 2.0)
        k3 = self.q*self.fblock(input_tensor + self.timestep * k2 / 2.0)
        k4 = self.q*self.fblock(input_tensor + self.timestep * k3)
        dy_correction = self.timestep / 6.0 * (k1 + 2 * k2 + 2 * k3 + k4)

        return dy + dy_correction
    #Todo: use a decorator so that it can be called outside of the class! 
    def fiducial_rhs(self,y: tf.Tensor) -> tf.Tensor:
        """Fiducial(Newtonian) right hand side for UDE.

        Args:
            y (tf.Tensor): Input batch of primitive variables.

        Returns:
            tf.Tensor: Output batch of Newtonian right hand sides
        """
        phi,chi,p,e = tf.unstack(y, axis=-1)
        phi_dot = (1 + e*tf.math.cos(chi))**2 / p**1.5
        chi_dot = (1 + e*tf.math.cos(chi))**2 / p**1.5
        p_dot = tf.zeros(tf.shape(phi_dot))
        e_dot = tf.zeros(tf.shape(phi_dot))
        return tf.transpose(tf.convert_to_tensor([phi_dot,chi_dot,p_dot,e_dot]))
        

class UDE(keras.Model):
    """Neural network-based universal differential equation solver."""

    def __init__(
        self,
        partial_units_list: List[int],
        num_step: int,
        timestep: float,
        q: float,
        mean: float,
        stdev: float,
        use_real: bool = True,
        **kwargs,
    ) -> None:
        """Initializes the UDE model.

        Args:
            partial_units_list (List[int]): Hidden layer sizes for Fblock.
            num_step (int): Number of integration steps.
            timestep (float): Time step for numerical integration.
            q (float): Mass ratio given by m_smaller/m_larger.
            mean (float): Global mean of the waveform.
            stdev (float): Global standard deviation of the waveform.
            use_real (bool, optional): Whether to use real part of the waveform. Defaults to True.
            **kwargs: Additional arguments for keras.Model.
        """
        super().__init__(**kwargs)
        self.timestep = timestep
        self.num_step = num_step
        self.q = q
        self.mean = mean
        self.stdev = stdev
        self.use_real = use_real
        self.udecell = UDEcell(partial_units_list, timestep, q)

    def call(self, init_conditions_tensor: tf.Tensor, training: bool = False) -> tf.Tensor:
        """Integrate UDE and returns the waveform.

        Args:
            init_conditions_tensor (tf.Tensor): Initial condition tensor.
            training (bool, optional): Whether in training mode. Defaults to False.

        Returns:
            tf.Tensor: Normalized waveform data.
        """
        y = init_conditions_tensor
        sol = [y]
        for _ in range(1,self.num_step):
            dy = self.udecell(y, training=training)
            y += dy
            sol.append(y)
        sol = tf.convert_to_tensor(sol)
        self.sol = sol
        #phi, chi, p, e = tf.unstack(sol, axis=-1)


        waveform = self.h22(sol)
        if self.use_real:
            real_part = tf.math.real(waveform)
            return tf.transpose((real_part - self.mean) / self.stdev)
        imag_part = tf.math.imag(waveform)
        return tf.transpose((imag_part - self.mean) / self.stdev)
        
    def h22(
        self,
        dynamics: tf.Tensor
    ) -> tf.Tensor:
        """Compute the waveform.

        Args:
            dynamics (tf.Tensor): Batch of integrated UDE solutions.
            
        Returns:
            tf.Tensor: Normalized batch of strains (real part if self.use_real is True, complex otherwise).
        """

        phi,chi,p,e = tf.unstack(dynamics, axis=-1)
        r = p / (1 + e*tf.math.cos(chi))
        x1 = r * self.q/(1+self.q) * tf.math.cos(phi)
        y1 = r * self.q/(1+self.q) * tf.math.sin(phi)
        x2 = -r * 1/(1+self.q) * tf.math.cos(phi)
        y2 = -r * 1/(1+self.q) * tf.math.sin(phi)
        Ixx = x1**2 + self.q*x2**2
        Iyy = y1**2 + self.q*y2**2
        Ixy = x1*y1 + self.q*x2*y2
        trace = Ixx + Iyy
        r = p / (1 + e*tf.math.cos(chi))
        Jxx = Ixx - trace/3
        Jyy = Iyy - trace/3
        ddJxx = (Jxx[2:] - 2*Jxx[1:-1] + Jxx[:-2]) / self.timestep**2
        ddJyy = (Jyy[2:] - 2*Jyy[1:-1] + Jyy[:-2]) / self.timestep**2
        const = 1/r[1:-1] * tf.math.sqrt(4*np.pi/5)
        real_part = const * (ddJxx - ddJyy)
        if self.use_real:
            return real_part
        Jxy = Ixy
        ddJxy = (Jxy[2:] - 2*Jxy[1:-1] + Jxy[:-2]) / self.timestep**2
        imag_part = const * (- 2*ddJxy)
        return tf.complex(real_part, imag_part)
    
    def change_num_step(
        self,
        num_step: float,
    ) -> None:
        """
        Change the number of timesteps over which RK integration is done.

        Args:
            num_step (float): Number of timesteps.
        """
        self.num_step = num_step

test_UDE_infrastructure = True
if test_UDE_infrastructure:
    phi0 = 0.
    chi0 = np.pi
    p0 = 100.
    e0 = 0.5
    tinit = 0.
    tfin = 1e+4
    num_tsteps = 51
    times = np.linspace(tinit, tfin, num_tsteps)
    dt = times[1] - times[0]
    y0 = np.array(
        [phi0,chi0,p0,e0]
    )
    batch_size = 17
    input_tensor = np.repeat([y0], batch_size, axis=0)
    timestep = times[1] - times[0]
    q = 0.01
    partial_units_list = [4,4]
    model = UDE(
        partial_units_list=partial_units_list,
        num_step=num_tsteps,
        timestep=timestep,
        q=q,
        mean=0,
        stdev=1,
    )
    waveform = model(input_tensor)
    print(f"Expected input shape: ({batch_size},4), Actual input shape = {input_tensor.shape}")
    print(f"Expected output shape: ({batch_size},{num_tsteps-2}), Actual output shape = {waveform.shape}")
    fig,ax = plt.subplots(ncols=1, nrows=1, figsize=(6,4))
    for wf in waveform:
        ax.plot(times[1:-1], wf)
    #ax.plot(x1,y1)
    #ax.plot(x2,y2)
    
    ax.grid(True,linestyle=':',linewidth='1.')
    ax.xaxis.set_ticks_position('both')
    ax.yaxis.set_ticks_position('both')
    ax.tick_params('both',length=3,width=0.5,which='both',direction = 'in',pad=10)
    
    # ax.set_xlabel('time (s)')
    # ax.set_ylabel('$h_{22}$')
    ax.set_xlabel('$x$')
    ax.set_ylabel('$y$')


# %%
class GR():
    """General relativity waveform solver."""

    def __init__(
        self,
        num_step: int,
        timestep: float,
        q: float,
        use_real: bool = True,
    ) -> None:
        """Initializes the GR model.

        Args:
            num_step (int): Number of integration steps.
            timestep (float): Time step for numerical integration.
            q (float): Mass ratio given by m_smaller/m_larger.
            use_real (bool, optional): Whether to use real part of the waveform. Defaults to True.
        """
        self.timestep = timestep
        self.num_step = num_step
        self.q = q
        self.use_real = use_real

    def __call__(self, init_conditions_tensor: tf.Tensor) -> tf.Tensor:
        """Integrate UDE and returns the waveform.

        Args:
            init_conditions_tensor (tf.Tensor): Initial condition tensor.

        Returns:
            tf.Tensor: Normalized waveform data.
        """
        y = init_conditions_tensor
        sol = [y]
        for _ in range(1,self.num_step):
            y += self.evolve(y)
            sol.append(y)
        sol = tf.convert_to_tensor(sol)
        self.sol = sol
        #phi, chi, p, e = tf.unstack(sol, axis=-1)


        waveform = self.h22(sol)
        if self.use_real:
            real_part = tf.math.real(waveform)
            mean = 0#tf.math.reduce_mean(real_part, axis=0, keepdims=True)
            std = 1#tf.math.reduce_std(real_part, axis=0, keepdims=True)
            return tf.transpose(real_part)
        imag_part = tf.math.imag(waveform)
        #mean = tf.math.reduce_mean(imag_part, axis=0, keepdims=True)
        #std = tf.math.reduce_std(imag_part, axis=0, keepdims=True)
        return tf.transpose(imag_part)
        
    def GR_rhs(self,y: tf.Tensor) -> tf.Tensor:
        """GR right hand side for ODE.

        Args:
            y (tf.Tensor): Input batch of primitive variables.

        Returns:
            tf.Tensor: Output batch of Newtonian right hand sides
        """
        phi,chi,p,e = tf.unstack(y, axis=-1)
        phi_dot = (1 + e*tf.math.cos(chi))**2 / p**1.5 * (p - 2 - 2*e*tf.math.cos(chi)) / tf.math.sqrt((p-2)**2 - 4*e**2)
        chi_dot = (1 + e*tf.math.cos(chi))**2 / p**2 * (p - 2 - 2*e*tf.math.cos(chi)) *\
                    tf.math.sqrt( (p - 6 - 2*e*tf.math.cos(chi)) / ((p-2)**2 - 4*e**2))
        p_dot = tf.zeros(shape=p.shape,dtype=p.dtype)
        e_dot = tf.zeros(shape=e.shape,dtype=e.dtype)
        return tf.transpose(tf.convert_to_tensor([phi_dot,chi_dot,p_dot,e_dot]))
        
    def evolve(self, input_tensor: tf.Tensor) -> tf.Tensor:
        """Evolve using a Runge-Kutta solver.

        Args:
            input_tensor (tf.Tensor): Input batch of primitive variables.
            
        Returns:
            tf.Tensor: Batch of primitive variables numerically evolved by one timestep.
        """
        
        k1 = self.GR_rhs(input_tensor)
        k2 = self.GR_rhs(input_tensor + self.timestep * k1 / 2.0)
        k3 = self.GR_rhs(input_tensor + self.timestep * k2 / 2.0)
        k4 = self.GR_rhs(input_tensor + self.timestep * k3)
        dy = self.timestep / 6.0 * (k1 + 2 * k2 + 2 * k3 + k4)

        return dy
    
    def h22(
        self,
        dynamics: tf.Tensor
    ) -> tf.Tensor:
        """Compute the waveform.

        Args:
            dynamics (tf.Tensor): Batch of integrated UDE solutions.
            
        Returns:
            tf.Tensor: Normalized batch of strains (real part if self.use_real is True, complex otherwise).
        """

        phi,chi,p,e = tf.unstack(dynamics, axis=-1)
        r = p / (1 + e*tf.math.cos(chi))
        x1 = r * self.q/(1+self.q) * tf.math.cos(phi)
        y1 = r * self.q/(1+self.q) * tf.math.sin(phi)
        x2 = -r * 1/(1+self.q) * tf.math.cos(phi)
        y2 = -r * 1/(1+self.q) * tf.math.sin(phi)
        Ixx = x1**2 + self.q*x2**2
        Iyy = y1**2 + self.q*y2**2
        Ixy = x1*y1 + self.q*x2*y2
        trace = Ixx + Iyy
        r = p / (1 + e*tf.math.cos(chi))
        Jxx = Ixx - trace/3
        Jyy = Iyy - trace/3
        ddJxx = (Jxx[2:] - 2*Jxx[1:-1] + Jxx[:-2]) / self.timestep**2
        ddJyy = (Jyy[2:] - 2*Jyy[1:-1] + Jyy[:-2]) / self.timestep**2
        prefac = tf.math.sqrt(tf.constant(4.*np.pi/5.,dtype=tf.float64))
        const = 1/r[1:-1] * prefac
        real_part = const * (ddJxx - ddJyy)
        if self.use_real:
            return real_part
        Jxy = Ixy
        ddJxy = (Jxy[2:] - 2*Jxy[1:-1] + Jxy[:-2]) / self.timestep**2
        imag_part = const * (- 2*ddJxy)
        return tf.complex(real_part, imag_part)

test_GR_infrastructure = True
if test_GR_infrastructure:
    batch_size = 100
    model_sample = np.linspace(0.,1.,batch_size)
    phi0 = 2*np.pi*model_sample
    np.random.shuffle(phi0)
    chi0 = 2*np.pi*model_sample
    np.random.shuffle(chi0)
    p0 = 50. + 100.*model_sample
    np.random.shuffle(p0)
    e0 = 0.5*model_sample
    np.random.shuffle(e0)
    q = 0.01
    tinit = 0.
    #select tfin so that at least 1 orbit is sampled in each case
    a = p0 / (1 - e0**2)
    Tkep = 2 * np.pi * np.sqrt(a**3)
    tfin = Tkep.max()
    len_sol = 252
    times = np.linspace(tinit, tfin, len_sol)
    dt = times[1] - times[0]
    y0 = np.c_[phi0,chi0,p0,e0]
    input_tensor = tf.convert_to_tensor(y0)
    model_GR = GR(
        num_step=len_sol,
        timestep=dt,
        q=q
    )
    GR_waveform = model_GR(input_tensor)
    sol = model_GR.sol
    fig,ax = plt.subplots(ncols=1, nrows=1, figsize=(6,4))
    true_wf = GR_waveform[0]
    ax.plot((times[1:-1]),true_wf)
    ax.scatter((times[1:-1])[::1],true_wf[::1], s=10, color='black')
    ax.grid(True,linestyle=':',linewidth='1.')
    ax.xaxis.set_ticks_position('both')
    ax.yaxis.set_ticks_position('both')
    ax.tick_params('both',length=3,width=0.5,which='both',direction = 'in',pad=10)
    ax.set_xlabel('$x$')
    ax.set_ylabel('$y$')
    
    #ax.set_aspect('equal')    

# %%
single_traj_training = False
if single_traj_training:
    rng = np.random.default_rng()
    gr_dynamics = sol[:,0]
    gr_waveforms = GR_waveform[0]
    gr_mean = tf.math.reduce_mean(gr_waveforms)
    gr_stdev = tf.math.reduce_std(gr_waveforms)
    gr_waveforms_norm = (gr_waveforms - gr_mean)/gr_stdev
    orbit_len = len(gr_dynamics)
    slice_len = min(10,orbit_len//5) #20% of orbit length
    train_size = 100
    indices = rng.integers(low=0, high=orbit_len-slice_len, size=train_size)
    x_train = tf.gather(gr_dynamics, indices)
    y_train = tf.stack([gr_waveforms_norm[i:i+slice_len-2] for i in indices])
    #print(y_train.shape)
    fig,ax = plt.subplots(ncols=1, nrows=1, figsize=(6,4))
    
    ax.plot((times[1:-1]),gr_waveforms_norm)
    for h_slice,i in zip(y_train,indices):
        ax.scatter((times[i:i+slice_len-2]),h_slice, s=10,)
    
    ax.grid(True,linestyle=':',linewidth='1.')
    ax.xaxis.set_ticks_position('both')
    ax.yaxis.set_ticks_position('both')
    ax.tick_params('both',length=3,width=0.5,which='both',direction = 'in',pad=10)
    
    ax.set_xlabel('$x$')
    ax.set_ylabel('$y$')

else:
    orbit_len = len(sol)
    slice_len = (orbit_len//10) #~10% of orbit length
    num_cases = 10
    train_size = batch_size*num_cases
    rng = np.random.default_rng()
    gr_mean = tf.math.reduce_mean(GR_waveform)
    gr_stdev = tf.math.reduce_std(GR_waveform)
    gr_waveforms_norm = (GR_waveform - gr_mean)/gr_stdev
    orbit_len = len(sol)
    indices = rng.integers(low=0, high=orbit_len-slice_len, size=num_cases)
    x_train_noflat = tf.gather(sol,indices)
    x_train = tf.reshape(x_train_noflat,(train_size,4))
    y_train_noflat = tf.convert_to_tensor([gr_waveforms_norm[:,i:i+slice_len-2] for i in indices])
    y_train = tf.reshape(y_train_noflat,(train_size,slice_len - 2))
    print(y_train_noflat.shape)
    print(y_train.shape)
    print(y_train[3])
    fig,ax = plt.subplots(ncols=1, nrows=1, figsize=(6,4))
    i_plot = rng.integers(low=0,high=batch_size)
    ax.plot((times[1:-1]),gr_waveforms_norm[i_plot])
    for i in range(len(indices)):
        h_slice = y_train[(i)*batch_size + i_plot]
        ax.scatter((times[indices[i]:indices[i]+slice_len-2]),h_slice, s=10,)
    
    ax.grid(True,linestyle=':',linewidth='1.')
    ax.xaxis.set_ticks_position('both')
    ax.yaxis.set_ticks_position('both')
    ax.tick_params('both',length=3,width=0.5,which='both',direction = 'in',pad=10)
    
    ax.set_xlabel('$x$')
    ax.set_ylabel('$y$')


# %%
timestep = times[1] - times[0]
q = 0.01
partial_units_list = [12,25]
gr_mean = tf.cast(gr_mean,dtype=tf.float32)
gr_stdev = tf.cast(gr_stdev,dtype=tf.float32)
model = UDE(partial_units_list,slice_len,model_GR.timestep,q,gr_mean,gr_stdev)
y_pred = model(x_train)
print(y_pred.shape)
i_plot = rng.integers(low=0,high=batch_size)
fig,ax = plt.subplots(ncols=1, nrows=1, figsize=(6,4))
ax.plot((times[1:-1]),gr_waveforms_norm[i_plot])
for i in range(len(indices)):
    idx = indices[i]
    h_slice = y_pred[i*batch_size + i_plot]
    ax.scatter((times[idx:idx+slice_len-2]),h_slice, s=10,)
ax.grid(True,linestyle=':',linewidth='1.')
ax.xaxis.set_ticks_position('both')
ax.yaxis.set_ticks_position('both')
ax.tick_params('both',length=3,width=0.5,which='both',direction = 'in',pad=10)

ax.set_xlabel('$x$')
ax.set_ylabel('$y$')


# %%
model.change_num_step(slice_len)

model.compile(
    optimizer=keras.optimizers.Adam(learning_rate=1e-5,clipnorm=.01),
    loss=keras.losses.MeanSquaredError(),
)

# training
history = model.fit(
    x_train, y_train, 
    batch_size=100, epochs=300, validation_split=0.2, verbose=1,
)

# %%
quality_dict = history.history

plt.semilogy(quality_dict['loss'])
plt.semilogy(quality_dict['val_loss'])

# %%
phi0_p = 0.
chi0_p = np.pi
p0_p = rng.uniform(50.,150.)
e0_p = rng.uniform(0.,0.5)
#q_p = 0.01*(1 + .01)

y_0 = np.array(
    [phi0_p,chi0_p,p0_p,e0_p]
)

input_tensor_p = np.array(
    [[phi0_p,chi0_p,p0_p,e0_p]]
)

ground_truth_waveform = (tf.cast(model_GR(input_tensor_p),dtype = tf.float32)[0] - gr_mean)/gr_stdev

model.change_num_step(model_GR.num_step)
waveform_ude = model.predict(input_tensor_p)
predicted_waveform = waveform_ude[0]
step_size = model.timestep
step_count = model.num_step
#times = np.array([i*step_size for i in range(step_count)])
fig,ax = plt.subplots(ncols=1, nrows=1, figsize=(6,4))
#print(waveform)

ax.plot((times[1:-1]),ground_truth_waveform)
ax.scatter((times[1:-1]),predicted_waveform, s=10,)

ax.grid(True,linestyle=':',linewidth='1.')
ax.xaxis.set_ticks_position('both')
ax.yaxis.set_ticks_position('both')
ax.tick_params('both',length=3,width=0.5,which='both',direction = 'in',pad=10)
ax.set_xlabel('$x$')
ax.set_ylabel('$y$')

<<<<<<< HEAD
=======
# %% [markdown]
# ### Strategies:
#
# 1. $q$ -> This is only used for waveform generation so make this a model parameter in the GR and UDE classes
# 2. Make the NN rhs function of cosine chi instead of chi.
# 3. Add a function to change the number of timesteps in both GR and UDE classes.
# 4. GEnerate GR data for multiple mass ratios
# 5. Instead of using normalized waveforms, try using the mean squared percentage error so that predicted waveforms have the correct scaling.

# %%
init_cell = UDEcell(partial_units_list, timestep)

init_state = tf.convert_to_tensor([y0], dtype=tf.float32)

units_list = [*partial_units_list, 4]
fblock_rhs = Fblock(units_list)

with tf.GradientTape(persistent=True) as tape:
    tape.watch(init_state)
    total_rhs = fiducial_rhs(init_state) + fblock_rhs(init_state)
    final_rhs = total_rhs[0]

init_jac = tape.jacobian(final_rhs, init_state)
init_jac = tf.squeeze(init_jac, axis=1)

init_jac.shape

# %%
tf.linalg.eigvals(init_jac)

# %%
timestep

# %%
a = np.arange(0.,1.,0.1)
b = 10*a
c = 100*a

print(np.c_[a,b,c])

>>>>>>> a398f659
# %%<|MERGE_RESOLUTION|>--- conflicted
+++ resolved
@@ -733,9 +733,6 @@
 ax.tick_params('both',length=3,width=0.5,which='both',direction = 'in',pad=10)
 ax.set_xlabel('$x$')
 ax.set_ylabel('$y$')
-
-<<<<<<< HEAD
-=======
 # %% [markdown]
 # ### Strategies:
 #
@@ -744,37 +741,3 @@
 # 3. Add a function to change the number of timesteps in both GR and UDE classes.
 # 4. GEnerate GR data for multiple mass ratios
 # 5. Instead of using normalized waveforms, try using the mean squared percentage error so that predicted waveforms have the correct scaling.
-
-# %%
-init_cell = UDEcell(partial_units_list, timestep)
-
-init_state = tf.convert_to_tensor([y0], dtype=tf.float32)
-
-units_list = [*partial_units_list, 4]
-fblock_rhs = Fblock(units_list)
-
-with tf.GradientTape(persistent=True) as tape:
-    tape.watch(init_state)
-    total_rhs = fiducial_rhs(init_state) + fblock_rhs(init_state)
-    final_rhs = total_rhs[0]
-
-init_jac = tape.jacobian(final_rhs, init_state)
-init_jac = tf.squeeze(init_jac, axis=1)
-
-init_jac.shape
-
-# %%
-tf.linalg.eigvals(init_jac)
-
-# %%
-timestep
-
-# %%
-a = np.arange(0.,1.,0.1)
-b = 10*a
-c = 100*a
-
-print(np.c_[a,b,c])
-
->>>>>>> a398f659
-# %%